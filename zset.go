package zset

import (
	"math/rand"
)

/*================================== Redis skipList APIs =====================================
 *	zslCreate
 *  创建一个新的跳跃表。	O(1)
 *	zslFree
 *  释放给定跳跃表，以及表中包含的所有节点。	O(N) ， N 为跳跃表的长度。
 *	zslInsert
 *  将包含给定成员和分值的新节点添加到跳跃表中。	平均 O(\log N) ，最坏 O(N) ， N 为跳跃表长度。
 *	zslDelete
 *	删除跳跃表中包含给定成员和分值的节点。	平均 O(\log N) ，最坏 O(N) ， N 为跳跃表长度。
 *	zslGetRank
 *	返回包含给定成员和分值的节点在跳跃表中的排位。	平均 O(\log N) ，最坏 O(N) ， N 为跳跃表长度。
 *	zslGetElementByRank
 *	返回跳跃表在给定排位上的节点。	平均 O(\log N) ，最坏 O(N) ， N 为跳跃表长度。
 *	zslIsInRange
 *	给定一个分值范围（range），
 *	比如 0 到 15 ， 20 到 28 ，诸如此类，
 *	如果给定的分值范围包含在跳跃表的分值范围之内， 那么返回 1 ，否则返回 0 。
 *	通过跳跃表的表头节点和表尾节点， 这个检测可以用 O(1) 复杂度完成。
 *	zslFirstInRange
 *	给定一个分值范围， 返回跳跃表中第一个符合这个范围的节点。	平均 O(\log N) ，最坏 O(N) 。 N 为跳跃表长度。
 *	zslLastInRange
 *	给定一个分值范围， 返回跳跃表中最后一个符合这个范围的节点。	平均 O(\log N) ，最坏 O(N) 。 N 为跳跃表长度。
 *	zslDeleteRangeByScore
 *	给定一个分值范围， 删除跳跃表中所有在这个范围之内的节点。	O(N) ， N 为被删除节点数量。
 *	zslDeleteRangeByRank
 *	给定一个排位范围， 删除跳跃表中所有在这个范围之内的节点。	O(N) ， N 为被删除节点数量。
 */
const _ZSKIPLIST_MAXLEVEL = 32

/*
 * 1. Port redis zset to golang
 * 2. Refactor
 */
type (
	skipListLevel struct {
		forward *skipListNode // 前进指针
		span    uint64        // 跨度
	}

	skipListNode struct {
		objID    int64            // 成员id
		score    float64          // 分值
		backward *skipListNode    // 后退指针
		level    []*skipListLevel // 层
	}
	obj struct {
		key        int64       // 成员id
		attachment interface{} // 自定义数据
		score      float64     // 分值
	}

	skipList struct {
		header *skipListNode // 头节点
		tail   *skipListNode // 尾节点
		length int64         // 节点个数
		level  int16         // 层数最多的节点的层数
	}
	// SortedSet is the final exported sorted set we can use
	SortedSet struct {
		dict map[int64]*obj
		zsl  *skipList
	}
	zrangespec struct {
		min   float64
		max   float64
		minex int32
		maxex int32
	}
	/* Struct to hold an inclusive/exclusive range spec by lexicographic comparison. */
	zlexrangespec struct {
		minKey int64
		maxKey int64
		minex  int /* are min or max exclusive? */
		maxex  int /* are min or max exclusive? */
	}
)

/* Create a skiplist node with the specified number of levels.
 * The SDS string 'obj' is referenced by the node after the call. */
func zslCreateNode(level int16, score float64, id int64) *skipListNode {
	n := &skipListNode{
		score: score,
		objID: id,
		level: make([]*skipListLevel, level),
	}
	for i := range n.level {
		n.level[i] = new(skipListLevel)
	}
	return n
}

/* Create a new skiplist. */
func zslCreate() *skipList {
	return &skipList{
		level:  1,
		header: zslCreateNode(_ZSKIPLIST_MAXLEVEL, 0, 0),
	}
}

/* Free the specified skiplist node. The referenced SDS string representation
 * of the element is freed too, unless node->obj is set to NULL before calling
 * this function. */
// deprecated
func zslFreeNode(node *skipListNode) {
	// free node.obj
	// free node
	node.backward = nil
	node.level = nil
}

/* Free a whole skiplist. */
// deprecated
func (zsl *skipList) Free() {
	node := zsl.header.level[0].forward
	var next *skipListNode
	//zfree(zsl->header);
	for node != nil {
		next = node.level[0].forward
		zslFreeNode(node)
		node = next
	}
	//zfree(zsl);
}

const _ZSKIPLIST_P = 0.25 /* Skiplist P = 1/4 */

/* Returns a random level for the new skiplist node we are going to create.
 * The return value of this function is between 1 and _ZSKIPLIST_MAXLEVEL
 * (both inclusive), with a powerlaw-alike distribution where higher
 * levels are less likely to be returned. */
func randomLevel() int16 {
	level := int16(1)
	for float32(rand.Int31()&0xFFFF) < (_ZSKIPLIST_P * 0xFFFF) {
		level += 1
	}
	if level < _ZSKIPLIST_MAXLEVEL {
		return level
	}
	return _ZSKIPLIST_MAXLEVEL
}

/* zslInsert a new node in the skiplist. Assumes the element does not already
 * exist (up to the caller to enforce that). The skiplist takes ownership
 * of the passed SDS string 'obj'. */
func (zsl *skipList) zslInsert(score float64, id int64) *skipListNode {
	update := make([]*skipListNode, _ZSKIPLIST_MAXLEVEL)
	rank := make([]uint64, _ZSKIPLIST_MAXLEVEL)
	x := zsl.header
	for i := zsl.level - 1; i >= 0; i-- {
		/* store rank that is crossed to reach the insert position */
		if i == zsl.level-1 {
			rank[i] = 0
		} else {
			rank[i] = rank[i+1]
		}
		if x.level[i] != nil {
			for x.level[i].forward != nil &&
				(x.level[i].forward.score < score ||
					(x.level[i].forward.score == score && x.level[i].forward.objID < id)) {
				rank[i] += x.level[i].span
				x = x.level[i].forward
			}
		}
		update[i] = x
	}
	/* we assume the element is not already inside, since we allow duplicated
	 * scores, reinserting the same element should never happen since the
	 * caller of zslInsert() should test in the hash table if the element is
	 * already inside or not. */
	level := randomLevel()
	if level > zsl.level {
		for i := zsl.level; i < level; i++ {
			rank[i] = 0
			update[i] = zsl.header
			update[i].level[i].span = uint64(zsl.length)
		}
		zsl.level = level
	}
	x = zslCreateNode(level, score, id)
	for i := int16(0); i < level; i++ {
		x.level[i].forward = update[i].level[i].forward
		update[i].level[i].forward = x

		/* update span covered by update[i] as x is inserted here */
		x.level[i].span = update[i].level[i].span - (rank[0] - rank[i])
		update[i].level[i].span = (rank[0] - rank[i]) + 1
	}

	/* increment span for untouched levels */
	for i := level; i < zsl.level; i++ {
		update[i].level[i].span++
	}

	if update[0] == zsl.header {
		x.backward = nil
	} else {
		x.backward = update[0]

	}
	if x.level[0].forward != nil {
		x.level[0].forward.backward = x
	} else {
		zsl.tail = x
	}
	zsl.length++
	return x
}

/* Internal function used by zslDelete, zslDeleteByScore and zslDeleteByRank */
func (zsl *skipList) zslDeleteNode(x *skipListNode, update []*skipListNode) {
	for i := int16(0); i < zsl.level; i++ {
		if update[i].level[i].forward == x {
			update[i].level[i].span += x.level[i].span - 1
			update[i].level[i].forward = x.level[i].forward
		} else {
			update[i].level[i].span -= 1
		}
	}
	if x.level[0].forward != nil {
		x.level[0].forward.backward = x.backward
	} else {
		zsl.tail = x.backward
	}
	for zsl.level > 1 && zsl.header.level[zsl.level-1].forward == nil {
		zsl.level--
	}
	zsl.length--
}

/* Delete an element with matching score/element from the skiplist.
 * The function returns 1 if the node was found and deleted, otherwise
 * 0 is returned.
 *
 * If 'node' is NULL the deleted node is freed by zslFreeNode(), otherwise
 * it is not freed (but just unlinked) and *node is set to the node pointer,
 * so that it is possible for the caller to reuse the node (including the
 * referenced SDS string at node->obj). */
<<<<<<< HEAD
func (zsl *skipList) zslDelete(score float64, id int64, node *skipListNode) int {
	update := make([]*skipListNode, _ZSKIPLIST_MAXLEVEL)
=======
func (zsl *skipList) zslDelete(score float64, id int64) int {
	update := make([]*skipListNode, ZSKIPLIST_MAXLEVEL)
>>>>>>> 77a06c84
	x := zsl.header
	for i := zsl.level - 1; i >= 0; i-- {
		for x.level[i].forward != nil &&
			(x.level[i].forward.score < score ||
				(x.level[i].forward.score == score &&
					x.level[i].forward.objID < id)) {
			x = x.level[i].forward
		}
		update[i] = x
	}
	/* We may have multiple elements with the same score, what we need
	 * is to find the element with both the right score and object. */
	x = x.level[0].forward
	if x != nil && score == x.score && x.objID == id {
		zsl.zslDeleteNode(x, update)
<<<<<<< HEAD
		//if node == nil {
		//	zslFreeNode(x)
		//} else {
		//	node = x
		//}
=======
>>>>>>> 77a06c84
		return 1
	}
	return 0 /* not found */
}

func zslValueGteMin(value float64, spec *zrangespec) bool {
	if spec.minex != 0 {
		return value > spec.min
	}
	return value >= spec.min
}

func zslValueLteMax(value float64, spec *zrangespec) bool {
	if spec.maxex != 0 {
		return value < spec.max
	}
	return value <= spec.max
}

/* Returns if there is a part of the zset is in range. */
func (zsl *skipList) zslIsInRange(ran *zrangespec) bool {
	/* Test for ranges that will always be empty. */
	if ran.min > ran.max ||
		(ran.min == ran.max && (ran.minex != 0 || ran.maxex != 0)) {
		return false
	}
	x := zsl.tail
	if x == nil || !zslValueGteMin(x.score, ran) {
		return false
	}
	x = zsl.header.level[0].forward
	if x == nil || !zslValueLteMax(x.score, ran) {
		return false
	}
	return true
}

/* Find the first node that is contained in the specified range.
 * Returns NULL when no element is contained in the range. */
func (zsl *skipList) zslFirstInRange(ran *zrangespec) *skipListNode {
	/* If everything is out of range, return early. */
	if !zsl.zslIsInRange(ran) {
		return nil
	}

	x := zsl.header
	for i := zsl.level - 1; i >= 0; i-- {
		/* Go forward while *OUT* of range. */
		for x.level[i].forward != nil &&
			!zslValueGteMin(x.level[i].forward.score, ran) {
			x = x.level[i].forward
		}
	}
	/* This is an inner range, so the next node cannot be NULL. */
	x = x.level[0].forward
	//serverAssert(x != NULL);

	/* Check if score <= max. */
	if !zslValueLteMax(x.score, ran) {
		return nil
	}
	return x
}

/* Find the last node that is contained in the specified range.
 * Returns NULL when no element is contained in the range. */
func (zsl *skipList) zslLastInRange(ran *zrangespec) *skipListNode {

	/* If everything is out of range, return early. */
	if !zsl.zslIsInRange(ran) {
		return nil
	}
	x := zsl.header
	for i := zsl.level - 1; i >= 0; i-- {
		/* Go forward while *IN* range. */
		for x.level[i].forward != nil &&
			zslValueLteMax(x.level[i].forward.score, ran) {
			x = x.level[i].forward
		}
	}
	/* This is an inner range, so this node cannot be NULL. */
	//serverAssert(x != NULL);

	/* Check if score >= min. */
	if !zslValueGteMin(x.score, ran) {
		return nil
	}
	return x
}

/* Delete all the elements with score between min and max from the skiplist.
 * Min and max are inclusive, so a score >= min || score <= max is deleted.
 * Note that this function takes the reference to the hash table view of the
 * sorted set, in order to remove the elements from the hash table too. */
func (zsl *skipList) zslDeleteRangeByScore(ran *zrangespec, dict map[int64]*obj) uint64 {
	removed := uint64(0)
	update := make([]*skipListNode, _ZSKIPLIST_MAXLEVEL)
	x := zsl.header
	for i := zsl.level - 1; i >= 0; i-- {
		condition := false
		for x.level[i].forward != nil {
			if ran.minex != 0 {
				condition = x.level[i].forward.score <= ran.min
			} else {
				condition = x.level[i].forward.score < ran.min
			}
			if !condition {
				break
			}
			x = x.level[i].forward
		}
		update[i] = x
	}

	/* Current node is the last with score < or <= min. */
	x = x.level[0].forward

	/* Delete nodes while in range. */
	for x != nil {
		condition := false
		if ran.maxex != 0 {
			condition = x.score < ran.max
		} else {
			condition = x.score <= ran.max
		}
		if !condition {
			break
		}
		next := x.level[0].forward
		zsl.zslDeleteNode(x, update)
		delete(dict, x.objID)
		zslFreeNode(x) /* Here is where x->obj is actually released. */
		removed++
		x = next
	}
	return removed
}

func (zsl *skipList) zslDeleteRangeByLex(ran *zlexrangespec, dict map[int64]*obj) uint64 {
	removed := uint64(0)

	update := make([]*skipListNode, _ZSKIPLIST_MAXLEVEL)
	x := zsl.header
	for i := zsl.level - 1; i >= 0; i-- {
		for x.level[i].forward != nil && !zslLexValueGteMin(x.level[i].forward.objID, ran) {
			x = x.level[i].forward
		}
		update[i] = x
	}

	/* Current node is the last with score < or <= min. */
	x = x.level[0].forward

	/* Delete nodes while in range. */
	for x != nil && zslLexValueLteMax(x.objID, ran) {
		next := x.level[0].forward
		zsl.zslDeleteNode(x, update)
		delete(dict, x.objID)
		zslFreeNode(x) /* Here is where x->obj is actually released. */
		removed++
		x = next
	}
	return removed
}

func zslLexValueGteMin(id int64, spec *zlexrangespec) bool {
	if spec.minex != 0 {
		return compareKey(id, spec.minKey) > 0
	}
	return compareKey(id, spec.minKey) >= 0
}

func compareKey(a, b int64) int8 {
	if a == b {
		return 0
	} else if a > b {
		return 1
	}
	return -1
}

func zslLexValueLteMax(id int64, spec *zlexrangespec) bool {
	if spec.maxex != 0 {
		return compareKey(id, spec.maxKey) < 0
	}
	return compareKey(id, spec.maxKey) <= 0
}

/* Delete all the elements with rank between start and end from the skiplist.
 * Start and end are inclusive. Note that start and end need to be 1-based */
func (zsl *skipList) zslDeleteRangeByRank(start, end uint64, dict map[int64]*obj) uint64 {
	update := make([]*skipListNode, _ZSKIPLIST_MAXLEVEL)
	var traversed, removed uint64

	x := zsl.header
	for i := zsl.level - 1; i >= 0; i-- {
		for x.level[i].forward != nil && (traversed+x.level[i].span) < start {
			traversed += x.level[i].span
			x = x.level[i].forward
		}
		update[i] = x
	}

	traversed++
	x = x.level[0].forward
	for x != nil && traversed <= end {
		next := x.level[0].forward
		zsl.zslDeleteNode(x, update)
		delete(dict, x.objID)
		zslFreeNode(x)
		removed++
		traversed++
		x = next
	}
	return removed
}

/* Find the rank for an element by both score and obj.
 * Returns 0 when the element cannot be found, rank otherwise.
 * Note that the rank is 1-based due to the span of zsl->header to the
 * first element. */
func (zsl *skipList) zslGetRank(score float64, key int64) int64 {
	rank := uint64(0)
	x := zsl.header
	for i := zsl.level - 1; i >= 0; i-- {
		for x.level[i].forward != nil &&
			(x.level[i].forward.score < score ||
				(x.level[i].forward.score == score &&
					x.level[i].forward.objID <= key)) {
			rank += x.level[i].span
			x = x.level[i].forward
		}

		/* x might be equal to zsl->header, so test if obj is non-NULL */
		if x.objID == key {
			return int64(rank)
		}
	}
	return 0
}

/* Finds an element by its rank. The rank argument needs to be 1-based. */
func (zsl *skipList) zslGetElementByRank(rank uint64) *skipListNode {
	traversed := uint64(0)
	x := zsl.header
	for i := zsl.level - 1; i >= 0; i-- {
		for x.level[i].forward != nil && (traversed+x.level[i].span) <= rank {
			traversed += x.level[i].span
			x = x.level[i].forward
		}
		if traversed == rank {
			return x
		}
	}
	return nil
}

/*-----------------------------------------------------------------------------
 * Common sorted set API
 *----------------------------------------------------------------------------*/

// New creates a new SortedSet and return its pointer
func New() *SortedSet {
	s := &SortedSet{
		dict: make(map[int64]*obj),
		zsl:  zslCreate(),
	}
	return s
}

// Length returns counts of elements
func (z *SortedSet) Length() int64 {
	return z.zsl.length
}

// Set is used to add or update an element
func (z *SortedSet) Set(score float64, key int64, dat interface{}) {
	v, ok := z.dict[key]
	z.dict[key] = &obj{attachment: dat, key: key, score: score}
	if ok {
		/* Remove and re-insert when score changes. */
		if score != v.score {
			z.zsl.zslDelete(v.score, key)
			z.zsl.zslInsert(score, key)
		}
	} else {
		z.zsl.zslInsert(score, key)
	}
}

// Delete removes an element from the SortedSet
// by its key.
func (z *SortedSet) Delete(key int64) bool {
	v, ok := z.dict[key]
	if ok {
		z.zsl.zslDelete(v.score, key)
		delete(z.dict, key)
		return true
	}
	return false
}

// GetRank returns position,score and extra data of an element which
// found by the parameter key.
// The parameter reverse determines the rank is descent or ascend，
// true means descend and false means ascend.
func (z *SortedSet) GetRank(key int64, reverse bool) (int64, float64, interface{}) {
	v, ok := z.dict[key]
	if !ok {
		return -1, 0, nil
	}
	r := z.zsl.zslGetRank(v.score, key)
	if reverse {
		r = z.zsl.length - r
	} else {
		r--
	}
	return int64(r), v.score, v.attachment

}

// GetDataByRank returns the id,score and extra data of an element which
// found by position in the rank.
// The parameter rank is the position, reverse says if in the descend rank.
func (z *SortedSet) GetDataByRank(rank int64, reverse bool) (int64, float64, interface{}) {
	if rank < 0 || rank > z.zsl.length {
		return 0, 0, nil
	}
	if reverse {
		rank = z.zsl.length - rank
	} else {
		rank++
	}
	n := z.zsl.zslGetElementByRank(uint64(rank))
	if n == nil {
		return 0, 0, nil
	}
	dat, _ := z.dict[n.objID]
	if dat == nil {
		return 0, 0, nil
	}
	return dat.key, dat.score, dat.attachment
}<|MERGE_RESOLUTION|>--- conflicted
+++ resolved
@@ -241,13 +241,8 @@
  * it is not freed (but just unlinked) and *node is set to the node pointer,
  * so that it is possible for the caller to reuse the node (including the
  * referenced SDS string at node->obj). */
-<<<<<<< HEAD
-func (zsl *skipList) zslDelete(score float64, id int64, node *skipListNode) int {
+func (zsl *skipList) zslDelete(score float64, id int64) int {
 	update := make([]*skipListNode, _ZSKIPLIST_MAXLEVEL)
-=======
-func (zsl *skipList) zslDelete(score float64, id int64) int {
-	update := make([]*skipListNode, ZSKIPLIST_MAXLEVEL)
->>>>>>> 77a06c84
 	x := zsl.header
 	for i := zsl.level - 1; i >= 0; i-- {
 		for x.level[i].forward != nil &&
@@ -263,14 +258,6 @@
 	x = x.level[0].forward
 	if x != nil && score == x.score && x.objID == id {
 		zsl.zslDeleteNode(x, update)
-<<<<<<< HEAD
-		//if node == nil {
-		//	zslFreeNode(x)
-		//} else {
-		//	node = x
-		//}
-=======
->>>>>>> 77a06c84
 		return 1
 	}
 	return 0 /* not found */
